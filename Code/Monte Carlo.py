import logging
import matplotlib.pyplot as plt
from scipy.ndimage import gaussian_filter1d
from scipy.stats import vonmises
from scipy.optimize import minimize
from statsmodels.graphics.tsaplots import plot_acf
from tools import *


class ProjectModel:
    """
    Parent class to all our project models classes, gathering common methods and constructor for every von Mises models.
    """

    def __init__(self, mu=0., kappa=1., x_init=0., proposal='cauchy', proposal_RWHM='gaussian', sig=2.):
        self.mu = mu
        self.kappa = kappa

        # Proposed distribution: 'cauchy' or 'uniform'
        self.proposal = proposal

        if self.__class__.__name__ == 'VonMisesRWHM':
            # The following attributes are built if the object is initialized with the class 'VonMisesRWHM'

            # Initialisation value of the Markov chain;
            self.x_init = x_init

            # Proposed distribution for the random walk: 'gaussian' or 'uniform'
            self.proposal_RWHM = proposal_RWHM

            # Standard deviation (gaussian) or size of the uniform distribution wished for our random walk proposal;
            self.sig = sig

            self.n_accept = 0
            self.acceptance_rate = 0

        # Number of observations the simulation will predict
        self.number_observations = None
        self.results = None

    def estimate_params_MCMC_MLE(self, n=500, m=10_000):
        """ This function estimates the parameters of a von Mises ditribution by MCMC MLE

        :param int n: the number of simulations to estimate the  parameters (mu, kappa)
        :param int m: the number of simulations to estimate the log-likelihood

        :return array (2, 2): numpy array of the parameters and the estimated std
        """

        def log_likelihood(params):
            mu, kappa = params
            res_1 = kappa * np.cos(sample - mu) - np.cos(sample)
            res_2 = np.exp(kappa * np.cos(sample_ - mu) - np.cos(sample_))
            return -res_1.mean() + np.log(res_2.mean())

        params_estimated = np.zeros((n, 2))
        model_ = VonMisesAcceptReject(mu=0., kappa=1.)

        for i in range(n):
            sample = self.simulate(n=m)
            sample_ = model_.simulate(n=m)
            params_estimated[i] = minimize(log_likelihood, np.array([0., 1.])).x

        mu_, kappa_ = params_estimated.mean(axis=0)
        mu_std, kappa_std = params_estimated.std(axis=0) * np.sqrt(n / (n - 1))

        print(
            f"Parameters:\n\u03BC = {mu_:.5f}  [{mu_ - 1.96 * mu_std / n**0.5:.5f}, {mu_ + 1.96 * mu_std / n**0.5:.5f}]"
            f"\n\u03BA = {kappa_:.5f}  [{kappa_ - 1.96 * kappa_std / n**0.5:.5f}, {kappa_ + 1.96 * kappa_std / n**0.5:.5f}]\n"
        )

        return np.array([[mu_, mu_std], [kappa_, kappa_std]])

    def describe_mu(self, save=False):
        """ This function plots the density of a von Mises distribution for different values of mu """

        mu = [-np.pi / 2, 0, np.pi / 2]
        x = np.linspace(-np.pi, np.pi, 300)

        fig, ax = plt.subplots(1, 3, figsize=(12, 5), sharey=True)
        i = 0

        for val in mu:
            ax[i].plot(x, vonmises.pdf(x, self.kappa, loc=val), 'r-', lw=1)
            ax[i].set_ylim([0., None])
            ax[i].set_xticks([-3.14, 0., 3.14])
            i += 1

        ax[0].title.set_text(f'\u03BC = -\u03C0/2')
        ax[1].title.set_text(f'\u03BC = 0')
        ax[2].title.set_text(f'\u03BC = \u03C0/2')

        ax[0].locator_params(axis="y", nbins=4)
        ax[1].get_yaxis().set_visible(False)
        ax[2].get_yaxis().set_visible(False)

        fig.suptitle(f'von Mises  (\u03BA = {self.kappa})')
        plt.show()
        if save:
            fig.savefig('Graphs/describe_mu.png')

    def describe_kappa(self, save=False):
        """ This function plots the density of a von Mises distribution for different values of kappa """

        kappa = [0, 0.1, 0.5, 1.5, 4, 20]
        x = np.linspace(-np.pi, np.pi, 300)

        fig, ax = plt.subplots(2, 3, figsize=(13, 7))
        i = 1

        ax[0, 0].plot([-np.pi, np.pi], 2 * [1 / (2 * np.pi)], 'r-', lw=1)
        ax[0, 0].set_ylim([0., None])
        ax[0, 0].set_xticks([-3.14, 0., 3.14])
        ax[0, 0].locator_params(axis="y", nbins=4)
        ax[0, 0].title.set_text(f'\u03BA = {0}')

        for val in kappa:
            if val != 0:
                ax[i // 3, i % 3].plot(x, vonmises.pdf(x, val, loc=0.), 'r-', lw=1)
                ax[i // 3, i % 3].set_ylim([0., None])
                ax[i // 3, i % 3].set_xticks([-3.14, 0., 3.14])
                ax[i // 3, i % 3].locator_params(axis="y", nbins=4)
                ax[i // 3, i % 3].title.set_text(f'\u03BA = {val}')
                i += 1

        fig.suptitle('von Mises (\u03BC = 0)')
        fig.tight_layout(pad=1.0)
        plt.show()
        if save:
            fig.savefig('Graphs/describe_kappa.png')

    def simulate(self, n=1, verbose=False):
        raise NotImplementedError("The method should be defined in each child class.")
        pass

    def hist(self):
        """
        Generates and plots the graph of the observations made under the simulation of our model.
        """

        if self.results is None:
            logging.warning("No simulation has been launched yet: computing ...")
            self.simulate(n=1)

        plt.gcf().clear()
        fig = plt.figure(figsize=(10, 6))
        ax = fig.add_axes([0.065, 0.1, 0.75, 0.8])

        ax.hist(self.results, bins=200, density=True, color='grey')
        x = np.linspace(-np.pi, np.pi, 100)
        ax.plot(x, vonmises.pdf(x, self.kappa, loc=self.mu), 'r-', lw=1, label='theoretical')

        ax.text(3.85, 0.15,
                f'proposal: {self.proposal}\n\n'
                f'\u03BC:            {self.mu:.3f}\n'
                f'\u03BA:            {self.kappa:.3f}\n'
                f'n:       {self.number_observations:.1e}',
                style='italic',
                bbox={'facecolor': 'white', 'alpha': 0.5, 'pad': 10})

        ax.set_title(f'von Mises simulation : {self.__class__.__name__}.')
        plt.legend()
        plt.show()


class VonMisesAcceptReject(ProjectModel):
    """
    Accept-Reject simulation for von Mises distribution.
    """

    def simulate(self, n=1, verbose=False):
        """
        Generates n simulations under our von Mises Accept-Reject simulation.

        :param int n: number of simulations
        :param bool verbose: display parameter (only here to make sure we have the same signature
        :return array: list of simulations
        """

        self.number_observations = n
        if self.proposal == 'cauchy':
            self.results = von_mises_cauchy(mu=self.mu, kappa=self.kappa, n=n)
        elif self.proposal == 'uniform':
            self.results = von_mises_unif(mu=self.mu, kappa=self.kappa, n=n)
        else:
            raise NotImplementedError('Wrong proposal.')
        return self.results

    def describe_simulation(self, save=False):
        """ This function plots the simulation of a von Mises distribution for different values of n """

        n = [10_000, 100_000, 1_000_000]
        x = np.linspace(-np.pi, np.pi, 300)

        fig, ax = plt.subplots(1, 3, figsize=(12, 5), sharey=True)
        i = 0

        for val in n:
            self.simulate(n=val)
            ax[i].hist(self.results, bins=200, density=True, color='grey')
            ax[i].plot(x, vonmises.pdf(x, self.kappa, loc=self.mu), 'r-', lw=1, label='theoretical')

            if self.proposal == 'uniform':
                ax[i].plot([-np.pi, np.pi], 2 * [vonmises.pdf(x, self.kappa, loc=self.mu).max()], 'b-', lw=1,
                           label='proposal')

            elif self.proposal == 'cauchy':
                y, x = np.histogram(wrapped_cauchy(mu=self.mu, kappa=self.kappa, n=10_000_000),
                                    bins=np.linspace(-np.pi, np.pi, 1_000), density=True)
                y_, _ = np.histogram(von_mises_cauchy(mu=self.mu, kappa=self.kappa, n=10_000_000),
                                     bins=np.linspace(-np.pi, np.pi, 1_000), density=True)
                ax[i].plot((x[:-1] + x[1:]) / 2, (y_ / y).max() * gaussian_filter1d(y, sigma=10), 'b-', lw=1,
                           label='proposal')

            ax[i].set_ylim([0., None])
            ax[i].set_xticks([-3.14, 0., 3.14])
            ax[i].title.set_text(f'n = {val:.1e}')
            i += 1

        ax[0].locator_params(axis="y", nbins=4)
        ax[1].get_yaxis().set_visible(False)
        ax[2].get_yaxis().set_visible(False)

        fig.suptitle(f'von Mises  (\u03BC = {self.mu:.3f},  \u03BA = {self.kappa:.3f},  proposal = {self.proposal})')
        plt.legend(prop={'size': 8})
        plt.show()

        if save:
            fig.savefig('Graphs/describe_simulation_' + self.proposal + '.png')

    def acceptance_rate_simulation(self, save=False):
        """ This function plots the acceptance rate of the rejection test for different values of kappa
        for each proposal distribution """

        n = 1_000_000
        kappa = np.linspace(0, 50, 300)

        fig, ax = plt.subplots(figsize=(10, 5))
        ax.plot(kappa, [von_mises_cauchy_acceptance(kappa=val, n=n) for val in kappa], 'b-', lw=1,
                label='wrapped cauchy')
        ax.plot(kappa, [von_mises_unif_acceptance(kappa=val, n=n) for val in kappa], 'r-', lw=1, label='uniform')
        ax.set_yticks([0, 25, 50, 75, 100])

        ax.grid(True, linewidth=0.5, color='grey', linestyle='-')
        ax.set_xlabel("\u03BA")
        ax.set_ylabel("Acceptance rate")
        ax.set_title("Acceptance rate")
        plt.legend()
        plt.show()

        if save:
            fig.savefig('Graphs/acceptance_rate.png')


class VonMisesRWHM(ProjectModel):
    """
    Random Walk Hastings-Metropolis (RWHM) simulation for von Mises distribution.
    """

    @staticmethod
    def proposal_step(proposal_RWHM='gaussian', sig=2.):
        """
        Computes the step of the random walk.

        :param str proposal_RWHM: proposed function
        :param float sig: standard deviation (gaussian) or size of the uniform distribution wished for our random walk
        proposal
        :return float: the random walk step
        """
        if proposal_RWHM == 'gaussian':
            return sig * normal(n=1)
        elif proposal_RWHM == 'uniform':
            return sig * uniform_1(n=1)
        else:
            raise NotImplementedError('Wrong proposal')

    def iter(self, x):
        """
        Does an iteration of the RWHM simulation.

        :param float x: initial value
        :return float: new value of the Markov chain
        """

        proposal_step = self.proposal_step(self.proposal_RWHM, self.sig)
        y = x + proposal_step
        r = von_mises_density(y, mu=self.mu, kappa=self.kappa) / von_mises_density(x, mu=self.mu, kappa=self.kappa)
        u = np.random.rand()

        if u < r:
            self.n_accept += 1
            return y
        else:
            return x

    def simulate(self, n=100_000, verbose=False):
        """
        Generates n simulations under our von Mises Random Walk Hastings-Metropolis simulation.

        :param int n: number of simulations
        :param bool verbose: display parameter
        :return list: list of simulations
        """

        self.number_observations = n
        self.n_accept = 0

        x = np.empty(n)
        x[0] = self.x_init
        for i in range(1, n):
            x[i] = self.iter(x[i - 1])

        self.acceptance_rate = self.n_accept / n
<<<<<<< HEAD
        if verbose:
            print(f'Acceptance rate: {self.acceptance_rate:.1%}')  # should be calibrated between 25% and 40%
=======
        if print_acceptance_rates == True: print(
            f'Acceptance rate: {self.acceptance_rate * 100} %.')  # should be calibrated between 25% and 40%;
        # According to G. O. Roberts, A. Gelman and W. R. Gilks  (https://www.jstor.org/stable/2245134?seq=1),
        # the optimal rate should be 0.234.
>>>>>>> 673e34ce

        self.results = x
        return self.results

    def fit(self, len_batch=1000, num_iter=1000, min_rate=0.3, max_rate=0.35):
        """
        Chooses an optimal value for sigma, the standard deviation of our random walk. Keep in mind when choosing
        parameters that the number of simulation that will be computed is len_batch * num_iter.
        :param int len_batch: number of simulations for each Von Mises estimation.
        :param int num_iter: number of sigma that we want to try.
        :param float min_rate: lower bound for the acceptance rate.
        :param float max_rate: upper bound for the acceptance rate.
        :return NoneType: None. Prints the advised value for sigma.
        """
        old_sig = self.sig  # Stocks the value of sigma initially entered by user.
        step = 10 / num_iter
        sigma_proposals = [step * i for i in range(1, num_iter)]
        for i in range(num_iter):
            sig = sigma_proposals[i]
            self.sig = sig
            self.simulate(len_batch, print_acceptance_rates=False)
            if min_rate < self.acceptance_rate < max_rate:
                print(f'Recommended value for sigma : {sig}. Acceptance rate around {self.acceptance_rate}.')
                print(f'{i} iterations to find a fitting value.')
                return None
        self.sig = old_sig  # In order not to modify the sigma value wished by the user.
        print("Couldn't find a sigma that satisfies the acceptance rate criteria.")

    def describe_simulation(self, save=False):
        """ This function plots the simulation of a von Mises distribution for different values of n """

        n = [10_000, 100_000, 1_000_000]
        x = np.linspace(-np.pi, np.pi, 300)

        fig, ax = plt.subplots(1, 3, figsize=(12, 5), sharey=True)
        i = 0

        for val in n:
            self.simulate(n=val)
            ax[i].hist(self.results, bins=200, density=True, color='grey')
            ax[i].plot(x, vonmises.pdf(x, self.kappa, loc=self.mu), 'r-', lw=1, label='theoretical')

            ax[i].set_ylim([0., None])
            ax[i].set_xticks([-3.14, 0., 3.14])
            ax[i].title.set_text(f'n = {val:.1e}')
            i += 1

        ax[0].locator_params(axis="y", nbins=4)
        ax[1].get_yaxis().set_visible(False)
        ax[2].get_yaxis().set_visible(False)

        fig.suptitle(
            f'von Mises  (\u03BC = {self.mu:.3f},  \u03BA = {self.kappa:.3f},  proposal_RWHM = {self.proposal_RWHM})')
        plt.legend(prop={'size': 8})
        plt.show()

        if save:
            fig.savefig('Graphs/describe_simulation_RWHM_' + self.proposal_RWHM + '.png')

<<<<<<< HEAD
    def fit(self, len_batch=1000, num_iter=1000):
        """
        Chooses an optimal value for sigma, the standard deviation of our random walk. Keep in mind when choosing
        parameters that the number of simulation that will be computed is len_batch * num_iter.

        :param int len_batch: number of simulations for each Von Mises estimation.
        :param int num_iter: number of sigma that we want to try.
        :return float sig: the advised value for sigma.
        """

        old_sig = self.sig  # Stocks the value of sigma initially entered by user.
        step = 10 / num_iter
        sigma_proposals = [step * i for i in range(1, num_iter)]

        for i in range(num_iter):
            sig = sigma_proposals[i]
            self.sig = sig
            self.simulate(len_batch, verbose=False)

            if 0.3 < self.acceptance_rate < 0.4:
                print(f'Recommended value for sigma : {sig}\nAcceptance rate around {self.acceptance_rate:.1%}')
                return sig

        self.sig = old_sig  # In order not to modify the sigma value wished by the user.
        print("Couldn't find a sigma that satisfies the acceptance rate criteria.")

    def graph_chain(self, n_points=100):
=======
    def graph_chain(self, n_points=1000):
>>>>>>> 673e34ce
        """
        Draw the the Markov chain. A sanity-check for this MCMC simulation is to have the graph looks 'random' : i.e. a
        randoms series where no particular pattern appears.

        :param int n_points: number of points to display
        :return None: returns the graph of the chain.
        """

        plt.plot(self.results[:n_points])
        plt.show()

    def graph_autocorrelation(self):
        """
        Draw the autocorrelations of the Markov chain. A sanity-check for this MCMC simulation is to have the
        autocorrelations plummet rapidly.

        :return None: returns the graph of the autocorrelations.
        """

        plot_acf(self.results)
        plt.show()


if __name__ == '__main__':
<<<<<<< HEAD
    mu = 1.
    kappa = 0.7
    n = 1_000_000
=======
    # Parameters common to every model:
    mu = 0
    kappa = 2
    n = 100_000
>>>>>>> 673e34ce
    proposal = 'cauchy'
    save = False

    """ SIMULATE """

    model = VonMisesAcceptReject(mu=mu, kappa=kappa, proposal=proposal)
    model.simulate(n=n)  # generates n observations under the Accept-Reject simulation
    model.hist()  # generates the histogram of the above observations


    """ DESCRIBE """

<<<<<<< HEAD
    model = VonMisesAcceptReject(mu=mu, kappa=kappa)
    model.describe_mu(save=save)  # plots the density for different values of mu
    model.describe_kappa(save=save)  # plots the density for different values of kappa
    model.describe_simulation(save=save)  # plots the simulation for different values of n
    VonMisesAcceptReject(mu=mu, kappa=kappa, proposal='uniform').describe_simulation(save=save)  # plots the simulation for different values of n
    model.acceptance_rate_simulation(save=save)  # plots the acceptance rate against kappa
    model.estimate_params_MCMC_MLE()  # estimates the parameters of the model by MCMC MLE

=======
    """ SIMULATE """
    model = VonMisesAcceptReject(mu=mu, kappa=kappa, proposal=proposal)
    # model.simulate(n=n)  # generates n observations under the Accept-Reject simulation
    # model.hist()  # generates the histogram of the above observations
>>>>>>> 673e34ce

    """ RANDOM WALK HASTINGS-METROPOLIS """
    x_init = 0
    proposal_RWHM = 'gaussian'  # 'gaussian' or 'uniform'
<<<<<<< HEAD
    sig = 5.5
    n = 100_000


    model_RWHM = VonMisesRWHM(mu=mu, kappa=kappa, proposal=proposal, x_init=x_init, proposal_RWHM=proposal_RWHM, sig=sig)
    model_RWHM.fit()
    model_RWHM.simulate(n=n, verbose=True)  # generates n observations under the Random Walk Metropolis-Hastings
    model_RWHM.hist()  # generates the histogram of the above observations

    model_RWHM.graph_autocorrelation()
    model_RWHM.graph_chain(n_points=500)

    model_RWHM.describe_simulation(save=save)  # plots the simulation for different values of n

=======
    sig = 2.52

    model_RWHM = VonMisesRWHM(mu=mu, kappa=kappa, x_init=x_init, proposal=proposal, proposal_RWHM=proposal_RWHM,
                              sig=sig)
    model_RWHM.fit(len_batch=1_000, num_iter=1_000, min_rate=0.25, max_rate=0.3)
    # model_RWHM.simulate(n=n)  # generates n observations under the Random Walk Hastings-Metropolis simulation;
    # model_RWHM.hist()  # generates the histogram of the above observations;
    model_RWHM.describe_simulation(save=save)  # plots the simulation for different values of n

    """ SANITY CHECK FOR RWHM """
    # model_RWHM.graph_autocorrelation()
    # model_RWHM.graph_chain(n_points=500)
    # implementation of burn-in sanity-check doesn't have much value there since the distribution is very narrow
    # there (between [-pi,pi]), thus the simulation cannot really 'get lost'.
>>>>>>> 673e34ce
<|MERGE_RESOLUTION|>--- conflicted
+++ resolved
@@ -311,42 +311,13 @@
             x[i] = self.iter(x[i - 1])
 
         self.acceptance_rate = self.n_accept / n
-<<<<<<< HEAD
         if verbose:
             print(f'Acceptance rate: {self.acceptance_rate:.1%}')  # should be calibrated between 25% and 40%
-=======
-        if print_acceptance_rates == True: print(
-            f'Acceptance rate: {self.acceptance_rate * 100} %.')  # should be calibrated between 25% and 40%;
-        # According to G. O. Roberts, A. Gelman and W. R. Gilks  (https://www.jstor.org/stable/2245134?seq=1),
-        # the optimal rate should be 0.234.
->>>>>>> 673e34ce
+        # According to G. O. Roberts, A. Gelman and W. R. Gilks  https://www.jstor.org/stable/2245134?seq=1
+        # the optimal rate should be 23.4%
 
         self.results = x
         return self.results
-
-    def fit(self, len_batch=1000, num_iter=1000, min_rate=0.3, max_rate=0.35):
-        """
-        Chooses an optimal value for sigma, the standard deviation of our random walk. Keep in mind when choosing
-        parameters that the number of simulation that will be computed is len_batch * num_iter.
-        :param int len_batch: number of simulations for each Von Mises estimation.
-        :param int num_iter: number of sigma that we want to try.
-        :param float min_rate: lower bound for the acceptance rate.
-        :param float max_rate: upper bound for the acceptance rate.
-        :return NoneType: None. Prints the advised value for sigma.
-        """
-        old_sig = self.sig  # Stocks the value of sigma initially entered by user.
-        step = 10 / num_iter
-        sigma_proposals = [step * i for i in range(1, num_iter)]
-        for i in range(num_iter):
-            sig = sigma_proposals[i]
-            self.sig = sig
-            self.simulate(len_batch, print_acceptance_rates=False)
-            if min_rate < self.acceptance_rate < max_rate:
-                print(f'Recommended value for sigma : {sig}. Acceptance rate around {self.acceptance_rate}.')
-                print(f'{i} iterations to find a fitting value.')
-                return None
-        self.sig = old_sig  # In order not to modify the sigma value wished by the user.
-        print("Couldn't find a sigma that satisfies the acceptance rate criteria.")
 
     def describe_simulation(self, save=False):
         """ This function plots the simulation of a von Mises distribution for different values of n """
@@ -379,7 +350,6 @@
         if save:
             fig.savefig('Graphs/describe_simulation_RWHM_' + self.proposal_RWHM + '.png')
 
-<<<<<<< HEAD
     def fit(self, len_batch=1000, num_iter=1000):
         """
         Chooses an optimal value for sigma, the standard deviation of our random walk. Keep in mind when choosing
@@ -407,9 +377,6 @@
         print("Couldn't find a sigma that satisfies the acceptance rate criteria.")
 
     def graph_chain(self, n_points=100):
-=======
-    def graph_chain(self, n_points=1000):
->>>>>>> 673e34ce
         """
         Draw the the Markov chain. A sanity-check for this MCMC simulation is to have the graph looks 'random' : i.e. a
         randoms series where no particular pattern appears.
@@ -434,16 +401,9 @@
 
 
 if __name__ == '__main__':
-<<<<<<< HEAD
     mu = 1.
     kappa = 0.7
     n = 1_000_000
-=======
-    # Parameters common to every model:
-    mu = 0
-    kappa = 2
-    n = 100_000
->>>>>>> 673e34ce
     proposal = 'cauchy'
     save = False
 
@@ -456,7 +416,6 @@
 
     """ DESCRIBE """
 
-<<<<<<< HEAD
     model = VonMisesAcceptReject(mu=mu, kappa=kappa)
     model.describe_mu(save=save)  # plots the density for different values of mu
     model.describe_kappa(save=save)  # plots the density for different values of kappa
@@ -465,17 +424,10 @@
     model.acceptance_rate_simulation(save=save)  # plots the acceptance rate against kappa
     model.estimate_params_MCMC_MLE()  # estimates the parameters of the model by MCMC MLE
 
-=======
-    """ SIMULATE """
-    model = VonMisesAcceptReject(mu=mu, kappa=kappa, proposal=proposal)
-    # model.simulate(n=n)  # generates n observations under the Accept-Reject simulation
-    # model.hist()  # generates the histogram of the above observations
->>>>>>> 673e34ce
 
     """ RANDOM WALK HASTINGS-METROPOLIS """
     x_init = 0
     proposal_RWHM = 'gaussian'  # 'gaussian' or 'uniform'
-<<<<<<< HEAD
     sig = 5.5
     n = 100_000
 
@@ -490,19 +442,3 @@
 
     model_RWHM.describe_simulation(save=save)  # plots the simulation for different values of n
 
-=======
-    sig = 2.52
-
-    model_RWHM = VonMisesRWHM(mu=mu, kappa=kappa, x_init=x_init, proposal=proposal, proposal_RWHM=proposal_RWHM,
-                              sig=sig)
-    model_RWHM.fit(len_batch=1_000, num_iter=1_000, min_rate=0.25, max_rate=0.3)
-    # model_RWHM.simulate(n=n)  # generates n observations under the Random Walk Hastings-Metropolis simulation;
-    # model_RWHM.hist()  # generates the histogram of the above observations;
-    model_RWHM.describe_simulation(save=save)  # plots the simulation for different values of n
-
-    """ SANITY CHECK FOR RWHM """
-    # model_RWHM.graph_autocorrelation()
-    # model_RWHM.graph_chain(n_points=500)
-    # implementation of burn-in sanity-check doesn't have much value there since the distribution is very narrow
-    # there (between [-pi,pi]), thus the simulation cannot really 'get lost'.
->>>>>>> 673e34ce
